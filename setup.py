--- conflicted
+++ resolved
@@ -171,12 +171,8 @@
         url='https://github.com/scopatz/xonsh',
         platforms='Cross Platform',
         classifiers=['Programming Language :: Python :: 3'],
-<<<<<<< HEAD
         packages=['xonsh', 'xonsh.ply', 'xonsh.ptk', 'xonsh.parsers',
-                  'xonsh.xoreutils', 'xontrib', 'xonsh.tokenize'],
-=======
-        packages=['xonsh', 'xonsh.ptk', 'xonsh.parsers', 'xonsh.xoreutils', 'xontrib'],
->>>>>>> 9eb05779
+                  'xonsh.xoreutils', 'xontrib'],
         package_dir={'xonsh': 'xonsh', 'xontrib': 'xontrib'},
         package_data={'xonsh': ['*.json'], 'xontrib': ['*.xsh']},
         cmdclass=cmdclass

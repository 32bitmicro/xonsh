"""Environment for the xonsh shell."""
import os
import re
import json
import socket
import string
import locale
import builtins
import subprocess
from warnings import warn
from functools import wraps
from collections import MutableMapping, MutableSequence, MutableSet, namedtuple

from xonsh import __version__ as XONSH_VERSION
from xonsh.tools import TERM_COLORS, ON_WINDOWS, ON_MAC, ON_LINUX, ON_ARCH, \
    is_int, always_true, always_false, ensure_string, is_env_path, str_to_env_path, \
    env_path_to_str, is_bool, to_bool, bool_to_str, is_history_tuple, to_history_tuple, \
    history_tuple_to_str, is_float, string_types
from xonsh.dirstack import _get_cwd
from xonsh.foreign_shells import DEFAULT_SHELLS, load_foreign_envs

LOCALE_CATS = {
    'LC_CTYPE': locale.LC_CTYPE,
    'LC_COLLATE': locale.LC_COLLATE,
    'LC_NUMERIC': locale.LC_NUMERIC,
    'LC_MONETARY': locale.LC_MONETARY,
    'LC_TIME': locale.LC_TIME,
}
try:
    LOCALE_CATS['LC_MESSAGES'] = locale.LC_MESSAGES
except AttributeError:
    pass


def locale_convert(key):
    """Creates a converter for a locale key."""
    def lc_converter(val):
        try:
            locale.setlocale(LOCALE_CATS[key], val)
            val = locale.setlocale(LOCALE_CATS[key])
        except (locale.Error, KeyError):
            warn('Failed to set locale {0!r} to {1!r}'.format(key, val), RuntimeWarning)
        return val
    return lc_converter

Ensurer = namedtuple('Ensurer', ['validate', 'convert', 'detype'])
Ensurer.__doc__ = """Named tuples whose elements are functions that
represent environment variable validation, conversion, detyping.
"""

DEFAULT_ENSURERS = {
    re.compile('\w*PATH'): (is_env_path, str_to_env_path, env_path_to_str),
    re.compile('\w*DIRS'): (is_env_path, str_to_env_path, env_path_to_str),
    'LC_CTYPE': (always_false, locale_convert('LC_CTYPE'), ensure_string),
    'LC_MESSAGES': (always_false, locale_convert('LC_MESSAGES'), ensure_string),
    'LC_COLLATE': (always_false, locale_convert('LC_COLLATE'), ensure_string),
    'LC_NUMERIC': (always_false, locale_convert('LC_NUMERIC'), ensure_string),
    'LC_MONETARY': (always_false, locale_convert('LC_MONETARY'), ensure_string),
    'LC_TIME': (always_false, locale_convert('LC_TIME'), ensure_string),
    'XONSH_HISTORY_SIZE': (is_history_tuple, to_history_tuple, history_tuple_to_str),
    'XONSH_STORE_STDOUT': (is_bool, to_bool, bool_to_str),
    'XONSHRC': (is_env_path, str_to_env_path, env_path_to_str),
    'CASE_SENSITIVE_COMPLETIONS': (is_bool, to_bool, bool_to_str),
    'BASH_COMPLETIONS': (is_env_path, str_to_env_path, env_path_to_str),
    'TEEPTY_PIPE_DELAY': (is_float, float, str),
    'MOUSE_SUPPORT': (is_bool, to_bool, bool_to_str),
    'AUTO_SUGGEST': (is_bool, to_bool, bool_to_str)
}

#
# Defaults
#
def default_value(f):
    """Decorator for making callable default values."""
    f._xonsh_callable_default = True
    return f

def is_callable_default(x):
    """Checks if a value is a callable default."""
    return callable(x) and getattr(x, '_xonsh_callable_default', False)

DEFAULT_PROMPT = ('{BOLD_GREEN}{user}@{hostname}{BOLD_BLUE} '
                  '{cwd}{branch_color}{curr_branch} '
                  '{BOLD_BLUE}${NO_COLOR} ')
DEFAULT_TITLE = '{user}@{hostname}: {cwd} | xonsh'

@default_value
def xonsh_data_dir(env):
    """Ensures and returns the $XONSH_DATA_DIR"""
    xdd = os.path.join(env.get('XDG_DATA_HOME'), 'xonsh')
    os.makedirs(xdd, exist_ok=True)
    return xdd


@default_value
def xonsh_config_dir(env):
    """Ensures and returns the $XONSH_CONFIG_DIR"""
    xcd = os.path.join(env.get('XDG_CONFIG_HOME'), 'xonsh')
    os.makedirs(xcd, exist_ok=True)
    return xcd


@default_value
def xonshconfig(env):
    """Ensures and returns the $XONSHCONFIG"""
    xcd = env.get('XONSH_CONFIG_DIR')
    xc = os.path.join(xcd, 'config.json')
    return xc


# Default values should generally be immutable, that way if a user wants
# to set them they have to do a copy and write them to the environment.
# try to keep this sorted.
DEFAULT_VALUES = {
    'AUTO_PUSHD': False,
<<<<<<< HEAD
    'AUTO_SUGGEST': True,
    'BASH_COMPLETIONS': ('/usr/local/etc/bash_completion',
                         '/opt/local/etc/profile.d/bash_completion.sh') if ON_MAC \
                        else ('/etc/bash_completion',
                              '/usr/share/bash-completion/completions/git'),
=======
    'BASH_COMPLETIONS': (('/usr/local/etc/bash_completion',
                             '/opt/local/etc/profile.d/bash_completion.sh')
                        if ON_MAC else
                        ('/usr/share/bash-completion/bash_completion',
                             '/usr/share/bash-completion/completions/git') 
                        if ON_ARCH else
                        ('/etc/bash_completion',
                             '/usr/share/bash-completion/completions/git')),
>>>>>>> f2701935
    'CASE_SENSITIVE_COMPLETIONS': ON_LINUX,
    'CDPATH': (),
    'DIRSTACK_SIZE': 20,
    'FORCE_POSIX_PATHS': False,
    'INDENT': '    ',
    'LC_CTYPE': locale.setlocale(locale.LC_CTYPE),
    'LC_COLLATE': locale.setlocale(locale.LC_COLLATE),
    'LC_TIME': locale.setlocale(locale.LC_TIME),
    'LC_MONETARY': locale.setlocale(locale.LC_MONETARY),
    'LC_NUMERIC': locale.setlocale(locale.LC_NUMERIC),
    'MOUSE_SUPPORT': False,
    'MULTILINE_PROMPT': '.',
    'PATH': (),
    'PATHEXT': (),
    'PROMPT': DEFAULT_PROMPT,
    'PROMPT_TOOLKIT_STYLES': None,
    'PUSHD_MINUS': False,
    'PUSHD_SILENT': False,
    'SHELL_TYPE': 'readline',
    'SUGGEST_COMMANDS': True,
    'SUGGEST_MAX_NUM': 5,
    'SUGGEST_THRESHOLD': 3,
    'TEEPTY_PIPE_DELAY': 0.01,
    'TITLE': DEFAULT_TITLE,
    'XDG_CONFIG_HOME': os.path.expanduser(os.path.join('~', '.config')),
    'XDG_DATA_HOME': os.path.expanduser(os.path.join('~', '.local', 'share')),
    'XONSHCONFIG': xonshconfig,
    'XONSHRC': ((os.path.join(os.environ['ALLUSERSPROFILE'],
                              'xonsh', 'xonshrc'),
                os.path.expanduser('~/.xonshrc')) if ON_WINDOWS
               else ('/etc/xonshrc', os.path.expanduser('~/.xonshrc'))), 
    'XONSH_CONFIG_DIR': xonsh_config_dir,
    'XONSH_DATA_DIR': xonsh_data_dir,
    'XONSH_HISTORY_FILE': os.path.expanduser('~/.xonsh_history.json'),
    'XONSH_HISTORY_SIZE': (8128, 'commands'),
    'XONSH_SHOW_TRACEBACK': False,
    'XONSH_STORE_STDOUT': False,
}

class DefaultNotGivenType(object):
    """Singleton for representing when no default value is given."""


DefaultNotGiven = DefaultNotGivenType()

#
# actual environment
#

class Env(MutableMapping):
    """A xonsh environment, whose variables have limited typing
    (unlike BASH). Most variables are, by default, strings (like BASH).
    However, the following rules also apply based on variable-name:

    * PATH: any variable whose name ends in PATH is a list of strings.
    * XONSH_HISTORY_SIZE: this variable is an (int | float, str) tuple.
    * LC_* (locale categories): locale catergory names get/set the Python
      locale via locale.getlocale() and locale.setlocale() functions.

    An Env instance may be converted to an untyped version suitable for
    use in a subprocess.
    """

    _arg_regex = re.compile(r'ARG(\d+)')

    def __init__(self, *args, **kwargs):
        """If no initial environment is given, os.environ is used."""
        self._d = {}
        self.ensurers = {k: Ensurer(*v) for k, v in DEFAULT_ENSURERS.items()}
        self.defaults = DEFAULT_VALUES
        if len(args) == 0 and len(kwargs) == 0:
            args = (os.environ, )
        for key, val in dict(*args, **kwargs).items():
            self[key] = val
        self._detyped = None
        self._orig_env = None

    def detype(self):
        if self._detyped is not None:
            return self._detyped
        ctx = {}
        for key, val in self._d.items():
            if callable(val) or isinstance(val, MutableMapping):
                continue
            if not isinstance(key, string_types):
                key = str(key)
            ensurer = self.get_ensurer(key)
            val = ensurer.detype(val)
            ctx[key] = val
        self._detyped = ctx
        return ctx

    def replace_env(self):
        """Replaces the contents of os.environ with a detyped version
        of the xonsh environement.
        """
        if self._orig_env is None:
            self._orig_env = dict(os.environ)
        os.environ.clear()
        os.environ.update(self.detype())

    def undo_replace_env(self):
        """Replaces the contents of os.environ with a detyped version
        of the xonsh environement.
        """
        if self._orig_env is not None:
            os.environ.clear()
            os.environ.update(self._orig_env)
            self._orig_env = None

    def get_ensurer(self, key,
                    default=Ensurer(always_true, None, ensure_string)):
        """Gets an ensurer for the given key."""
        if key in self.ensurers:
            return self.ensurers[key]
        for k, ensurer in self.ensurers.items():
            if isinstance(k, string_types):
                continue
            m = k.match(key)
            if m is not None:
                ens = ensurer
                break
        else:
            ens = default
        self.ensurers[key] = ens
        return ens

    #
    # Mutable mapping interface
    #

    def __getitem__(self, key):
        m = self._arg_regex.match(key)
        if (m is not None) and (key not in self._d) and ('ARGS' in self._d):
            args = self._d['ARGS']
            ix = int(m.group(1))
            if ix >= len(args):
                e = "Not enough arguments given to access ARG{0}."
                raise IndexError(e.format(ix))
            return self._d['ARGS'][ix]
        val = self._d[key]
        if isinstance(val, (MutableSet, MutableSequence, MutableMapping)):
            self._detyped = None
        return self._d[key]

    def __setitem__(self, key, val):
        ensurer = self.get_ensurer(key)
        if not ensurer.validate(val):
            val = ensurer.convert(val)
        self._d[key] = val
        self._detyped = None

    def __delitem__(self, key):
        del self._d[key]
        self._detyped = None

    def get(self, key, default=DefaultNotGiven):
        """The environment will look up default values from its own defaults if a
        default is not given here.
        """
        if key in self:
            val = self[key]
        elif default is DefaultNotGiven:
            val = self.defaults.get(key, None)
            if is_callable_default(val):
                val = val(self)
        else:
            val = default
        return val

    def __iter__(self):
        yield from self._d

    def __len__(self):
        return len(self._d)

    def __str__(self):
        return str(self._d)

    def __repr__(self):
        return '{0}.{1}({2})'.format(self.__class__.__module__,
                                     self.__class__.__name__, self._d)

    def _repr_pretty_(self, p, cycle):
        name = '{0}.{1}'.format(self.__class__.__module__,
                                self.__class__.__name__)
        with p.group(0, name + '(', ')'):
            if cycle:
                p.text('...')
            elif len(self):
                p.break_()
                p.pretty(dict(self))


def locate_binary(name, cwd):
    # StackOverflow for `where` tip: http://stackoverflow.com/a/304447/90297
    locator = 'where' if ON_WINDOWS else 'which'
    try:
        binary_location = subprocess.check_output([locator, name],
                                                  cwd=cwd,
                                                  stderr=subprocess.PIPE,
                                                  universal_newlines=True)
        if not binary_location:
            return
    except (subprocess.CalledProcessError, FileNotFoundError):
        return

    return binary_location


def ensure_git(func):
    @wraps(func)
    def wrapper(*args, **kwargs):
        # Get cwd or bail
        kwargs['cwd'] = kwargs.get('cwd', _get_cwd())
        if kwargs['cwd'] is None:
            return

        # step out completely if git is not installed
        if locate_binary('git', kwargs['cwd']) is None:
            return

        return func(*args, **kwargs)
    return wrapper


def ensure_hg(func):
    @wraps(func)
    def wrapper(*args, **kwargs):
        kwargs['cwd'] = kwargs.get('cwd', _get_cwd())
        if kwargs['cwd'] is None:
            return

        # walk up the directory tree to see if we are inside an hg repo
        path = kwargs['cwd'].split(os.path.sep)
        while len(path) > 0:
            if os.path.exists(os.path.sep.join(path + ['.hg'])):
                break
            del path[-1]

        # bail if we aren't inside a repository
        if path == []:
            return

        kwargs['root'] = os.path.sep.join(path)

        # step out completely if hg is not installed
        if locate_binary('hg', kwargs['cwd']) is None:
            return

        return func(*args, **kwargs)
    return wrapper


@ensure_git
def get_git_branch(cwd=None):
    branch = None

    if not ON_WINDOWS:
        prompt_scripts = ['/usr/lib/git-core/git-sh-prompt',
                          '/usr/local/etc/bash_completion.d/git-prompt.sh']

        for script in prompt_scripts:
            # note that this is about 10x faster than bash -i "__git_ps1"
            _input = ('source {}; __git_ps1 "${{1:-%s}}"'.format(script))
            try:
                branch = subprocess.check_output(['bash', ],
                                                 cwd=cwd,
                                                 input=_input,
                                                 stderr=subprocess.PIPE,
                                                 universal_newlines=True)
                if len(branch) == 0:
                    branch = None
            except (subprocess.CalledProcessError, FileNotFoundError):
                continue

    # fall back to using the git binary if the above failed
    if branch is None:
        try:
            cmd = ['git', 'rev-parse', '--abbrev-ref', 'HEAD']
            s = subprocess.check_output(cmd,
                                        stderr=subprocess.PIPE,
                                        cwd=cwd,
                                        universal_newlines=True)
            s = s.strip()
            if len(s) > 0:
                branch = s
        except (subprocess.CalledProcessError, FileNotFoundError):
            pass

    return branch


def call_hg_command(command, cwd):
    # Override user configurations settings and aliases
    hg_env = os.environ.copy()
    hg_env['HGRCPATH'] = ""

    s = None
    try:
        s = subprocess.check_output(['hg'] + command,
                                    stderr=subprocess.PIPE,
                                    cwd=cwd,
                                    universal_newlines=True,
                                    env=hg_env)
    except (subprocess.CalledProcessError, FileNotFoundError):
        pass

    return s


@ensure_hg
def get_hg_branch(cwd=None, root=None):
    branch = None
    active_bookmark = None

    if root is not None:
        branch_path = os.path.sep.join([root, '.hg', 'branch'])
        bookmark_path = os.path.sep.join([root, '.hg', 'bookmarks.current'])

        if os.path.exists(branch_path):
            with open(branch_path, 'r') as branch_file:
                branch = branch_file.read()
        else:
            branch = call_hg_command(['branch'], cwd)

        if os.path.exists(bookmark_path):
            with open(bookmark_path, 'r') as bookmark_file:
                active_bookmark = bookmark_file.read()

    if active_bookmark is not None:
        return "{0}, {1}".format(
            *(b.strip(os.linesep) for b in (branch, active_bookmark)))

    return branch.strip(os.linesep) if branch else None


def current_branch(pad=True):
    """Gets the branch for a current working directory. Returns None
    if the cwd is not a repository.  This currently only works for git and hg
    and should be extended in the future.
    """
    branch = get_git_branch() or get_hg_branch()

    if pad and branch is not None:
        branch = ' ' + branch

    return branch or ''


@ensure_git
def git_dirty_working_directory(cwd=None):
    try:
        cmd = ['git', 'status', '--porcelain']
        s = subprocess.check_output(cmd,
                                    stderr=subprocess.PIPE,
                                    cwd=cwd,
                                    universal_newlines=True)
        return bool(s)
    except (subprocess.CalledProcessError, FileNotFoundError):
        return False


@ensure_hg
def hg_dirty_working_directory(cwd=None, root=None):
    id = call_hg_command(['identify', '--id'], cwd)
    if id is None:
        return False
    return id.strip(os.linesep).endswith('+')


def dirty_working_directory(cwd=None):
    """Returns a boolean as to whether there are uncommitted files in version
    control repository we are inside. Currently supports git and hg.
    """
    return git_dirty_working_directory() or hg_dirty_working_directory()


def branch_color():
    """Return red if the current branch is dirty, otherwise green"""
    return (TERM_COLORS['BOLD_RED'] if dirty_working_directory() else
            TERM_COLORS['BOLD_GREEN'])


def _replace_home(x):
    if ON_WINDOWS:
        home = (builtins.__xonsh_env__['HOMEDRIVE'] +
                builtins.__xonsh_env__['HOMEPATH'][0])
        cwd = x.replace(home, '~')

        if builtins.__xonsh_env__.get('FORCE_POSIX_PATHS'):
            cwd = cwd.replace(os.sep, os.altsep)

        return cwd
    else:
        return x.replace(builtins.__xonsh_env__['HOME'], '~')

_replace_home_cwd = lambda: _replace_home(builtins.__xonsh_env__['PWD'])


if ON_WINDOWS:
    USER = 'USERNAME'
else:
    USER = 'USER'


FORMATTER_DICT = dict(
    user=os.environ.get(USER, '<user>'),
    hostname=socket.gethostname().split('.', 1)[0],
    cwd=_replace_home_cwd,
    cwd_dir=lambda: os.path.dirname(_replace_home_cwd()),
    cwd_base=lambda: os.path.basename(_replace_home_cwd()),
    curr_branch=current_branch,
    branch_color=branch_color,
    **TERM_COLORS)
DEFAULT_VALUES['FORMATTER_DICT'] = dict(FORMATTER_DICT)

_FORMATTER = string.Formatter()

def format_prompt(template=DEFAULT_PROMPT, formatter_dict=None):
    """Formats a xonsh prompt template string."""
    template = template() if callable(template) else template
    if formatter_dict is None:
        fmtter = builtins.__xonsh_env__.get('FORMATTER_DICT', FORMATTER_DICT)
    else:
        fmtter = formatter_dict
    included_names = set(i[1] for i in _FORMATTER.parse(template))
    fmt = {}
    for name in included_names:
        if name is None:
            continue
        if name.startswith('$'):
            v = builtins.__xonsh_env__[name[1:]]
        else:
            v = fmtter[name]
        val = v() if callable(v) else v
        val = '' if val is None else val
        fmt[name] = val
    return template.format(**fmt)


RE_HIDDEN = re.compile('\001.*?\002')

def multiline_prompt():
    """Returns the filler text for the prompt in multiline scenarios."""
    curr = builtins.__xonsh_env__.get('PROMPT')
    curr = format_prompt(curr)
    line = curr.rsplit('\n', 1)[1] if '\n' in curr else curr
    line = RE_HIDDEN.sub('', line)  # gets rid of colors
    # most prompts end in whitespace, head is the part before that.
    head = line.rstrip()
    headlen = len(head)
    # tail is the trailing whitespace
    tail = line if headlen == 0 else line.rsplit(head[-1], 1)[1]
    # now to constuct the actual string
    dots = builtins.__xonsh_env__.get('MULTILINE_PROMPT')
    dots = dots() if callable(dots) else dots
    if dots is None or len(dots) == 0:
        return ''
    return (dots * (headlen // len(dots))) + dots[:headlen % len(dots)] + tail


BASE_ENV = {
    'BASH_COMPLETIONS': list(DEFAULT_VALUES['BASH_COMPLETIONS']),
    'FORMATTER_DICT': dict(DEFAULT_VALUES['FORMATTER_DICT']),
    'LC_CTYPE': locale.setlocale(locale.LC_CTYPE),
    'LC_COLLATE': locale.setlocale(locale.LC_COLLATE),
    'LC_TIME': locale.setlocale(locale.LC_TIME),
    'LC_MONETARY': locale.setlocale(locale.LC_MONETARY),
    'LC_NUMERIC': locale.setlocale(locale.LC_NUMERIC),
    'XONSH_VERSION': XONSH_VERSION,
}

try:
    BASE_ENV['LC_MESSAGES'] = DEFAULT_VALUES['LC_MESSAGES'] = \
        locale.setlocale(locale.LC_MESSAGES)
except AttributeError:
    pass

def load_static_config(ctx):
    """Loads a static configuration file from a given context, rather than the
    current environment.
    """
    env = {}
    env['XDG_CONFIG_HOME'] = ctx.get('XDG_CONFIG_HOME',
                                     DEFAULT_VALUES['XDG_CONFIG_HOME'])
    env['XONSH_CONFIG_DIR'] = ctx['XONSH_CONFIG_DIR'] if 'XONSH_CONFIG_DIR' in ctx \
                              else xonsh_config_dir(env)
    env['XONSHCONFIG'] = ctx['XONSHCONFIG'] if 'XONSHCONFIG' in ctx \
                                  else xonshconfig(env)
    config = env['XONSHCONFIG']
    if os.path.isfile(config):
        with open(config, 'r') as f:
            conf = json.load(f)
    else:
        conf = {}
    return conf


def xonshrc_context(rcfiles=None, execer=None):
    """Attempts to read in xonshrc file, and return the contents."""
    if (rcfiles is None or execer is None
       or sum([os.path.isfile(rcfile) for rcfile in rcfiles]) == 0):
        return {}
    env = {}
    for rcfile in rcfiles:
        if not os.path.isfile(rcfile):
            continue
        with open(rcfile, 'r') as f:
            rc = f.read()
        if not rc.endswith('\n'):
            rc += '\n'
        fname = execer.filename
        try:
            execer.filename = rcfile
            execer.exec(rc, glbs=env)
        except SyntaxError as err:
            msg = 'syntax error in xonsh run control file {0!r}: {1!s}'
            warn(msg.format(rcfile, err), RuntimeWarning)
        finally:
            execer.filename = fname
    return env


def windows_env_fixes(ctx):
    """Environment fixes for Windows. Operates in-place."""
    # Windows default prompt doesn't work.
    ctx['PROMPT'] = DEFAULT_PROMPT
    # remove these bash variables which only cause problems.
    for ev in ['HOME', 'OLDPWD']:
        if ev in ctx:
            del ctx[ev]
    # Override path-related bash variables; on Windows bash uses
    # /c/Windows/System32 syntax instead of C:\\Windows\\System32
    # which messes up these environment variables for xonsh.
    for ev in ['PATH', 'TEMP', 'TMP']:
        if ev in os.environ:
            ctx[ev] = os.environ[ev]
        elif ev in ctx:
            del ctx[ev]
    ctx['PWD'] = _get_cwd()


def default_env(env=None):
    """Constructs a default xonsh environment."""
    # in order of increasing precedence
    ctx = dict(BASE_ENV)
    ctx.update(os.environ)
    conf = load_static_config(ctx)
    ctx.update(conf.get('env', ()))
    ctx.update(load_foreign_envs(shells=conf.get('foreign_shells', DEFAULT_SHELLS),
                                 issue_warning=False))
    if ON_WINDOWS:
        windows_env_fixes(ctx)
    # finalize env
    if env is not None:
        ctx.update(env)
    return ctx<|MERGE_RESOLUTION|>--- conflicted
+++ resolved
@@ -113,13 +113,7 @@
 # try to keep this sorted.
 DEFAULT_VALUES = {
     'AUTO_PUSHD': False,
-<<<<<<< HEAD
     'AUTO_SUGGEST': True,
-    'BASH_COMPLETIONS': ('/usr/local/etc/bash_completion',
-                         '/opt/local/etc/profile.d/bash_completion.sh') if ON_MAC \
-                        else ('/etc/bash_completion',
-                              '/usr/share/bash-completion/completions/git'),
-=======
     'BASH_COMPLETIONS': (('/usr/local/etc/bash_completion',
                              '/opt/local/etc/profile.d/bash_completion.sh')
                         if ON_MAC else
@@ -128,7 +122,6 @@
                         if ON_ARCH else
                         ('/etc/bash_completion',
                              '/usr/share/bash-completion/completions/git')),
->>>>>>> f2701935
     'CASE_SENSITIVE_COMPLETIONS': ON_LINUX,
     'CDPATH': (),
     'DIRSTACK_SIZE': 20,

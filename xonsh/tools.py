--- conflicted
+++ resolved
@@ -46,32 +46,6 @@
     pass
 
 
-<<<<<<< HEAD
-class XonshCalledProcessError(CalledProcessError):
-    """Raised when there's an error with a called process
-
-    Inherits from XonshError and subprocess.CalledProcessError, catching
-    either will also catch this error.
-
-    Raised *after* iterating over stdout of a captured command, if the
-    returncode of the command is nonzero.
-
-    Example:
-        try:
-            for line in !(ls):
-                print(line)
-        except CalledProcessError as error:
-            print("Error in process: {}.format(error.completed_command.pid))
-
-    This also handles differences between Python3.4 and 3.5 where
-    CalledProcessError is concerned.
-    """
-    def __init__(self, returncode, command, output=None, stderr=None,
-                 completed_command=None):
-        super().__init__(returncode, command, output)
-        self.stderr = stderr
-        self.completed_command = completed_command
-=======
 class XonshBlockError(XonshError):
     """Special xonsh exception for communicating the liens of block bodies."""
 
@@ -90,7 +64,32 @@
         self.lines = lines
         self.glbs = glbs
         self.locs = locs
->>>>>>> a7d45f6e
+
+
+class XonshCalledProcessError(CalledProcessError):
+    """Raised when there's an error with a called process
+
+    Inherits from XonshError and subprocess.CalledProcessError, catching
+    either will also catch this error.
+
+    Raised *after* iterating over stdout of a captured command, if the
+    returncode of the command is nonzero.
+
+    Example:
+        try:
+            for line in !(ls):
+                print(line)
+        except CalledProcessError as error:
+            print("Error in process: {}.format(error.completed_command.pid))
+
+    This also handles differences between Python3.4 and 3.5 where
+    CalledProcessError is concerned.
+    """
+    def __init__(self, returncode, command, output=None, stderr=None,
+                 completed_command=None):
+        super().__init__(returncode, command, output)
+        self.stderr = stderr
+        self.completed_command = completed_command
 
 
 class DefaultNotGivenType(object):
@@ -1219,8 +1218,7 @@
     import shutil
     from datetime import datetime
     base, ext = os.path.splitext(fname)
-    timestamp = datetime.now().strftime('%Y-%m-%d-%H-%M-%S-%f')
-    newfname = '%s.%s%s' % (base, timestamp, ext)
+    newfname = base + '.' + datetime.now().isoformat() + ext
     shutil.move(fname, newfname)
 
 

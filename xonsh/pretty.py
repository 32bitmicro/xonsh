--- conflicted
+++ resolved
@@ -88,15 +88,10 @@
 
 from xonsh.lazyasd import LazyObject, lazyobject
 
-<<<<<<< HEAD
-__all__ = ['pretty', 'pprint', 'PrettyPrinter', 'RepresentationPrinter',
-           'for_type', 'for_type_by_name']
-=======
-
-__all__ = ['pretty', 'pretty_print', 'PrettyPrinter', 'RepresentationPrinter',
+__all__ = [
+    'pretty', 'pretty_print', 'PrettyPrinter', 'RepresentationPrinter',
     'for_type', 'for_type_by_name']
 
->>>>>>> cd7afab8
 
 MAX_SEQ_LENGTH = 1000
 

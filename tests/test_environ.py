--- conflicted
+++ resolved
@@ -36,38 +36,28 @@
 
 def test_env_detype():
     env = Env(MYPATH=['wakka', 'jawaka'])
-<<<<<<< HEAD
-    assert_equal({'MYPATH': os.path.abspath('wakka') + os.pathsep + \
-                            os.path.abspath('jawaka')},
-                 env.detype())
-=======
-    assert_equal('wakka' + os.pathsep + 'jawaka', env.detype()['MYPATH'])
->>>>>>> ce79bb7a
+    assert_equal(os.path.abspath('wakka') + os.pathsep + \
+                 os.path.abspath('jawaka'),
+                 env.detype()['MYPATH'])
 
 def test_env_detype_mutable_access_clear():
     env = Env(MYPATH=['/home/wakka', '/home/jawaka'])
-    assert_equal({'MYPATH': '/home/wakka' + os.pathsep + '/home/jawaka'},
-                 env.detype())
+    assert_equal('/home/wakka' + os.pathsep + '/home/jawaka',
+                 env.detype()['MYPATH'])
     env['MYPATH'][0] = '/home/woah'
     assert_equal(None, env._detyped)
-    assert_equal({'MYPATH': '/home/woah' + os.pathsep + '/home/jawaka'},
-                 env.detype())
+    assert_equal('/home/woah' + os.pathsep + '/home/jawaka',
+                 env.detype()['MYPATH'])
 
     env = Env(MYPATH=['wakka', 'jawaka'])
-<<<<<<< HEAD
-    assert_equal({'MYPATH': os.path.abspath('wakka') + os.pathsep + \
-                            os.path.abspath('jawaka')},
-                 env.detype())
-    env['MYPATH'][0] = 'woah'
-    assert_equal({'MYPATH': os.path.abspath('woah') + os.pathsep + \
-                            os.path.abspath('jawaka')},
-                 env.detype())
-=======
-    assert_equal('wakka' + os.pathsep + 'jawaka', env.detype()['MYPATH'])
+    assert_equal(os.path.abspath('wakka') + os.pathsep + \
+                 os.path.abspath('jawaka'),
+                 env.detype()['MYPATH'])
     env['MYPATH'][0] = 'woah'
     assert_equal(None, env._detyped)
-    assert_equal('woah' + os.pathsep + 'jawaka', env.detype()['MYPATH'])
->>>>>>> ce79bb7a
+    assert_equal(os.path.abspath('woah') + os.pathsep + \
+                 os.path.abspath('jawaka'),
+                 env.detype()['MYPATH'])
 
 def test_env_detype_no_dict():
     env = Env(YO={'hey': 42})
